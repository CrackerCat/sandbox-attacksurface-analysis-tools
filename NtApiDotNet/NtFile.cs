--- conflicted
+++ resolved
@@ -143,7 +143,6 @@
         );
 
         [DllImport("ntdll.dll")]
-<<<<<<< HEAD
         public static extern NtStatus NtCreateNamedPipeFile(
             out SafeKernelObjectHandle FileHandle,
             FileAccessRights DesiredAccess,
@@ -172,33 +171,33 @@
             int MaximumMessageSize,
             LargeInteger ReadTimeout
             );
-    }
-
-    [Flags]
-    public enum NamedPipeType
-    {
-        Bytestream = 0x00000000,
-        Message = 0x00000001,
-        RejectRemoteClients = 0x00000002,
-    }
-
-    public enum NamedPipeCompletionMode
-    {
-        QueueOperation = 0,
-        CompleteOperation = 1,
-    }
-
-    public enum NamedPipeReadMode
-    {
-        ByteStream = 0,
-        Message = 1,
-=======
+
+        [DllImport("ntdll.dll")]
         public static extern NtStatus NtCancelIoFileEx(
             SafeKernelObjectHandle FileHandle,
             [In] IoStatus IoRequestToCancel,
             [Out] IoStatus IoStatusBlock
         );
->>>>>>> 177796e1
+    }
+
+    [Flags]
+    public enum NamedPipeType
+    {
+        Bytestream = 0x00000000,
+        Message = 0x00000001,
+        RejectRemoteClients = 0x00000002,
+    }
+
+    public enum NamedPipeCompletionMode
+    {
+        QueueOperation = 0,
+        CompleteOperation = 1,
+    }
+
+    public enum NamedPipeReadMode
+    {
+        ByteStream = 0,
+        Message = 1,
     }
 
     [StructLayout(LayoutKind.Sequential)]
